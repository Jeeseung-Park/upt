--- conflicted
+++ resolved
@@ -69,15 +69,10 @@
         DataLoader(
             dataset=CustomisedDataset(trainset, 
                 os.path.join(args.data_root,
-<<<<<<< HEAD
-                "fasterrcnn_resnet50_fpn_detections/train2015"),
+                "detections/train2015"),
                 human_idx=49, 
                 box_score_thresh_h=args.human_thresh,
                 box_score_thresh_o=args.object_thresh
-=======
-                "detections/train2015"),
-                human_idx=49
->>>>>>> a709191b
             ), collate_fn=custom_collate, batch_size=args.batch_size,
             num_workers=args.num_workers, pin_memory=True,
             sampler=DistributedSampler(
@@ -88,15 +83,10 @@
         DataLoader(
             dataset=CustomisedDataset(testset, 
                 os.path.join(args.data_root,
-<<<<<<< HEAD
-                "fasterrcnn_resnet50_fpn_detections/test2015"),
+                "detections/test2015"),
                 human_idx=49,
                 box_score_thresh_h=args.human_thresh,
                 box_score_thresh_o=args.object_thresh
-=======
-                "detections/test2015"),
-                human_idx=49
->>>>>>> a709191b
             ), collate_fn=custom_collate, batch_size=args.batch_size,
             num_workers=args.num_workers, pin_memory=True,
             sampler=DistributedSampler(
